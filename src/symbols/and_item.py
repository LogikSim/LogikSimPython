#!/usr/bin/env python3
# -*- coding: utf-8 -*-
#
# Copyright 2011-2014 The LogikSim Authors. All rights reserved.
# Use of this source code is governed by the GNU GPL license that can
# be found in the LICENSE.txt file.
#
'''
And logic item with variable number of inputs.
'''

from PySide import QtCore

<<<<<<< HEAD
from logicitems import ResizableItem


class AndItem(ResizableItem):
    def __init__(self, input_count=3):
        super().__init__(input_count)
=======
import logicitems
from backend.simple_element import SimpleElementGuiItem


class AndItem(logicitems.LogicItem, SimpleElementGuiItem):
    def __init__(self, parent=None, metadata={}):
        super().__init__(parent)
        self._input_count = metadata['#inputs']
        self.setPos(metadata.get('x', 0), metadata.get('y', 0))

        self.setAcceptHoverEvents(True)

        # internal state
        self._show_handles = False
        self._body_rect = None
        self._connectors = []
        self._handles = {}

    def _set_show_handles(self, value):
        if value != self._show_handles:
            self._show_handles = value
            self._update_resize_tool_handles()

    def _update_state(self):
        assert self.scene() is not None
        self._invalidate_bounding_rect()
        scale = self.scene().get_grid_spacing()
        # update body
        self._body_rect = QtCore.QRectF(0, -scale/2, scale * 2,
                                        scale * (self._input_count))
        # update connectors
        for con in self._connectors:
            con.setParentItem(None)
        self._connectors = []
        for i in range(self._input_count):
            # inputs
            con = logicitems.ConnectorItem(
                self, QtCore.QPointF(0, scale * (i)),
                QtCore.QPointF(-scale, scale * (i)))
            self._connectors.append(con)
        # output
        mid_point = int((self._input_count - 1) / 2)
        con = logicitems.ConnectorItem(
            self, QtCore.QPointF(2 * scale, scale * (mid_point)),
            QtCore.QPointF(3 * scale, scale * (mid_point)))
        self._connectors.append(con)

    def _update_resize_tool_handles(self):
        for handle in self._handles.values():
            handle.setParentItem(None)
        self._handles = {}
        if self.isSelected() and self._show_handles:
            scale = self.scene().get_grid_spacing()
            ht = logicitems.ResizeHandle(self, horizontal=False,
                                         resize_callback=self.on_handle_resize)
            ht.setPos(scale, -scale/2)
            hb = logicitems.ResizeHandle(self, horizontal=False,
                                         resize_callback=self.on_handle_resize)
            hb.setPos(scale, (self._input_count - 0.5) * scale)
            self._handles = {'top': ht, 'bottom': hb}

    def on_handle_resize(self, handle, delta):
        sign = (-1 if handle is self._handles['top'] else 1)
        round_delta = self.scene().roundToGrid(delta)
        input_delta = sign * self.scene().to_grid(round_delta.y())
        new_input_count = max(2, self._input_count + input_delta)
        if new_input_count != self._input_count:
            eff_pos_delta = self.scene().to_scene_point(
                (0, (new_input_count - self._input_count)))
            # update input count
            self._input_count = new_input_count
            self._update_state()
            # move item
            if handle is self._handles['top']:
                self.setPos(self.pos() - eff_pos_delta)
            # update handle position
            self._handles['bottom'].setPos(self._handles['bottom'].pos() +
                                           eff_pos_delta)
            # notify scene of change
            self.scene().selectedItemPosChanged.emit()

    def itemChange(self, change, value):
        if change is QtGui.QGraphicsItem.ItemSceneHasChanged:
            if value is not None:
                self._update_state()
        elif change is QtGui.QGraphicsItem.ItemSelectedHasChanged:
            self._update_resize_tool_handles()
        elif change == logicitems.ItemBase.ItemSingleSelectionHasChanged:
            self._set_show_handles(value)
        return super().itemChange(change, value)

    def ownBoundingRect(self):
        assert self._body_rect is not None
        return self._body_rect

    def selectionRect(self):
        rect = self.ownBoundingRect()
        for con in self._connectors:
            rect = rect.united(con.boundingRect())
        return rect
>>>>>>> 7d6675be

    def paint(self, painter, options, widget):
        super().paint(painter, options, widget)

        font = painter.font()
        font.setPointSizeF(self.scene().get_grid_spacing() * 0.8)
        painter.setFont(font)
        painter.drawText(self.boundingRect(), QtCore.Qt.AlignCenter, '&')<|MERGE_RESOLUTION|>--- conflicted
+++ resolved
@@ -11,115 +11,26 @@
 
 from PySide import QtCore
 
-<<<<<<< HEAD
 from logicitems import ResizableItem
-
-
-class AndItem(ResizableItem):
-    def __init__(self, input_count=3):
-        super().__init__(input_count)
-=======
-import logicitems
 from backend.simple_element import SimpleElementGuiItem
 
 
-class AndItem(logicitems.LogicItem, SimpleElementGuiItem):
+class AndItem(ResizableItem, SimpleElementGuiItem):
     def __init__(self, parent=None, metadata={}):
-        super().__init__(parent)
-        self._input_count = metadata['#inputs']
+        super().__init__(metadata.get('#inputs', 2), parent=parent)
+        SimpleElementGuiItem.__init__(self, metadata)
         self.setPos(metadata.get('x', 0), metadata.get('y', 0))
 
-        self.setAcceptHoverEvents(True)
+    def update(self, metadata):
+        SimpleElementGuiItem.update(self, metadata)
 
-        # internal state
-        self._show_handles = False
-        self._body_rect = None
-        self._connectors = []
-        self._handles = {}
+        x = metadata.get('x')
+        if x is not None:
+            self.setX(x)
 
-    def _set_show_handles(self, value):
-        if value != self._show_handles:
-            self._show_handles = value
-            self._update_resize_tool_handles()
-
-    def _update_state(self):
-        assert self.scene() is not None
-        self._invalidate_bounding_rect()
-        scale = self.scene().get_grid_spacing()
-        # update body
-        self._body_rect = QtCore.QRectF(0, -scale/2, scale * 2,
-                                        scale * (self._input_count))
-        # update connectors
-        for con in self._connectors:
-            con.setParentItem(None)
-        self._connectors = []
-        for i in range(self._input_count):
-            # inputs
-            con = logicitems.ConnectorItem(
-                self, QtCore.QPointF(0, scale * (i)),
-                QtCore.QPointF(-scale, scale * (i)))
-            self._connectors.append(con)
-        # output
-        mid_point = int((self._input_count - 1) / 2)
-        con = logicitems.ConnectorItem(
-            self, QtCore.QPointF(2 * scale, scale * (mid_point)),
-            QtCore.QPointF(3 * scale, scale * (mid_point)))
-        self._connectors.append(con)
-
-    def _update_resize_tool_handles(self):
-        for handle in self._handles.values():
-            handle.setParentItem(None)
-        self._handles = {}
-        if self.isSelected() and self._show_handles:
-            scale = self.scene().get_grid_spacing()
-            ht = logicitems.ResizeHandle(self, horizontal=False,
-                                         resize_callback=self.on_handle_resize)
-            ht.setPos(scale, -scale/2)
-            hb = logicitems.ResizeHandle(self, horizontal=False,
-                                         resize_callback=self.on_handle_resize)
-            hb.setPos(scale, (self._input_count - 0.5) * scale)
-            self._handles = {'top': ht, 'bottom': hb}
-
-    def on_handle_resize(self, handle, delta):
-        sign = (-1 if handle is self._handles['top'] else 1)
-        round_delta = self.scene().roundToGrid(delta)
-        input_delta = sign * self.scene().to_grid(round_delta.y())
-        new_input_count = max(2, self._input_count + input_delta)
-        if new_input_count != self._input_count:
-            eff_pos_delta = self.scene().to_scene_point(
-                (0, (new_input_count - self._input_count)))
-            # update input count
-            self._input_count = new_input_count
-            self._update_state()
-            # move item
-            if handle is self._handles['top']:
-                self.setPos(self.pos() - eff_pos_delta)
-            # update handle position
-            self._handles['bottom'].setPos(self._handles['bottom'].pos() +
-                                           eff_pos_delta)
-            # notify scene of change
-            self.scene().selectedItemPosChanged.emit()
-
-    def itemChange(self, change, value):
-        if change is QtGui.QGraphicsItem.ItemSceneHasChanged:
-            if value is not None:
-                self._update_state()
-        elif change is QtGui.QGraphicsItem.ItemSelectedHasChanged:
-            self._update_resize_tool_handles()
-        elif change == logicitems.ItemBase.ItemSingleSelectionHasChanged:
-            self._set_show_handles(value)
-        return super().itemChange(change, value)
-
-    def ownBoundingRect(self):
-        assert self._body_rect is not None
-        return self._body_rect
-
-    def selectionRect(self):
-        rect = self.ownBoundingRect()
-        for con in self._connectors:
-            rect = rect.united(con.boundingRect())
-        return rect
->>>>>>> 7d6675be
+        y = metadata.get('y')
+        if y is not None:
+            self.setY(y)
 
     def paint(self, painter, options, widget):
         super().paint(painter, options, widget)
